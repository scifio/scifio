/*
<<<<<<< HEAD
OME Bio-Formats package for reading and converting biological file formats.
Copyright (C) 2005-@year@ UW-Madison LOCI and Glencoe Software, Inc.

This program is free software; you can redistribute it and/or modify
it under the terms of the GNU General Public License as published by
the Free Software Foundation; either version 2 of the License, or
(at your option) any later version.

This program is distributed in the hope that it will be useful,
but WITHOUT ANY WARRANTY; without even the implied warranty of
MERCHANTABILITY or FITNESS FOR A PARTICULAR PURPOSE.  See the
GNU General Public License for more details.

You should have received a copy of the GNU General Public License
along with this program; if not, write to the Free Software
Foundation, Inc., 59 Temple Place, Suite 330, Boston, MA  02111-1307  USA
=======
 * #%L
 * OME Bio-Formats package for reading and converting biological file formats.
 * %%
 * Copyright (C) 2005 - 2012 Open Microscopy Environment:
 *   - Board of Regents of the University of Wisconsin-Madison
 *   - Glencoe Software, Inc.
 *   - University of Dundee
 * %%
 * This program is free software: you can redistribute it and/or modify
 * it under the terms of the GNU General Public License as
 * published by the Free Software Foundation, either version 2 of the 
 * License, or (at your option) any later version.
 * 
 * This program is distributed in the hope that it will be useful,
 * but WITHOUT ANY WARRANTY; without even the implied warranty of
 * MERCHANTABILITY or FITNESS FOR A PARTICULAR PURPOSE.  See the
 * GNU General Public License for more details.
 * 
 * You should have received a copy of the GNU General Public 
 * License along with this program.  If not, see
 * <http://www.gnu.org/licenses/gpl-2.0.html>.
 * #L%
>>>>>>> 1a1fcc06
 */

package loci.formats.in;

import java.io.File;
import java.io.IOException;
import java.util.Arrays;
import java.util.ArrayList;
import java.util.Comparator;
import java.util.Vector;

import loci.common.DataTools;
import loci.common.Location;
import loci.common.RandomAccessInputStream;
import loci.common.services.DependencyException;
import loci.common.services.ServiceFactory;
import loci.formats.FormatException;
import loci.formats.FormatTools;
import loci.formats.codec.CodecOptions;
import loci.formats.codec.JPEGCodec;
import loci.formats.codec.ZlibCodec;
import loci.formats.meta.DummyMetadata;
import loci.formats.meta.MetadataStore;
import loci.formats.services.POIService;

<<<<<<< HEAD
=======
import ome.xml.model.primitives.PositiveFloat;
import ome.xml.model.primitives.PositiveInteger;
import ome.xml.model.primitives.Timestamp;

>>>>>>> 1a1fcc06
/**
 * ZeissZVIReader is the file format reader for Zeiss ZVI files.
 *
 * <dl><dt><b>Source code:</b></dt>
 * <dd><a href="http://trac.openmicroscopy.org.uk/ome/browser/bioformats.git/components/bio-formats/src/loci/formats/in/ZeissZVIReader.java">Trac</a>,
 * <a href="http://git.openmicroscopy.org/?p=bioformats.git;a=blob;f=components/bio-formats/src/loci/formats/in/ZeissZVIReader.java;hb=HEAD">Gitweb</a></dd></dl>
 *
 * @author Melissa Linkert melissa at glencoesoftware.com
 */
public class ZeissZVIReader extends BaseZeissReader {

  // -- Constants --

  public static final int ZVI_MAGIC_BYTES = 0xd0cf11e0;

  private static final long ROI_SIGNATURE = 0x21fff6977547000dL;

  // -- Fields --

  protected POIService poi;
  protected String[] files;
  // -- Constructor --

  /** Constructs a new ZeissZVI reader. */
  public ZeissZVIReader() {
    super("Zeiss Vision Image (ZVI)", "zvi");
    domains = new String[] {FormatTools.LM_DOMAIN};
  }

  // -- IFormatReader API methods --

  /* @see loci.formats.IFormatReader#isThisType(RandomAccessInputStream) */
  public boolean isThisType(RandomAccessInputStream stream) throws IOException {
    final int blockLen = 65536;
    if (!FormatTools.validStream(stream, blockLen, false)) return false;
    int magic = stream.readInt();
    if (magic != ZVI_MAGIC_BYTES) return false;
    return true;
  }

  /**
   * @see loci.formats.IFormatReader#openBytes(int, byte[], int, int, int, int)
   */
  public byte[] openBytes(int no, byte[] buf, int x, int y, int w, int h)
    throws FormatException, IOException {
    FormatTools.checkPlaneParameters(this, no, buf.length, x, y, w, h);
    lastPlane = no;

    int bytes = FormatTools.getBytesPerPixel(getPixelType());
    int pixel = bytes * getRGBChannelCount();

    CodecOptions options = new CodecOptions();
    options.littleEndian = isLittleEndian();
    options.interleaved = isInterleaved();

    int index = no;
    if (getSeriesCount() > 1) {
      index += getSeries() * getImageCount();
    }

    if (index >= imageFiles.length) {
      return buf;
    }

    RandomAccessInputStream s = poi.getDocumentStream(imageFiles[index]);
    s.seek(offsets[index]);

    int len = w * pixel;
    int row = getSizeX() * pixel;

    if (isJPEG) {
      byte[] t = new JPEGCodec().decompress(s, options);

      for (int yy=0; yy<h; yy++) {
        System.arraycopy(t, (yy + y) * row + x * pixel, buf, yy*len, len);
      }
    }
    else if (isZlib) {
      byte[] t = new ZlibCodec().decompress(s, options);
      for (int yy=0; yy<h; yy++) {
        int src = (yy + y) * row + x * pixel;
        int dest = yy * len;
        if (src + len <= t.length && dest + len <= buf.length) {
          System.arraycopy(t, src, buf, dest, len);
        }
        else break;
      }
    }
    else {
      readPlane(s, x, y, w, h, buf);
    }
    s.close();

    if (isRGB() && !isJPEG) {
      // reverse bytes in groups of 3 to account for BGR storage
      byte[] bb = new byte[bytes];
      for (int i=0; i<buf.length; i+=bpp) {
        System.arraycopy(buf, i + 2*bytes, bb, 0, bytes);
        System.arraycopy(buf, i, buf, i + 2*bytes, bytes);
        System.arraycopy(bb, 0, buf, i, bytes);
      }
    }
    return buf;
  }

  /* @see loci.formats.IFormatReader#close(boolean) */
  public void close(boolean fileOnly) throws IOException {
    super.close(fileOnly);
    if (poi != null) poi.close();
    poi = null;
    files = null;
  }

  // -- Internal FormatReader API methods --

  protected void initFile(String id) throws FormatException, IOException {
    super.initFile(id);
    super.initFileMain(id);
  }

  protected void initVars(String id) throws FormatException, IOException {
    super.initVars(id);
    try {
      ServiceFactory factory = new ServiceFactory();
      poi = factory.getInstance(POIService.class);
    }
    catch (DependencyException de) {
      throw new FormatException("POI library not found", de);
    }
    poi.initialize(Location.getMappedId(id));
    countImages();
  }

  /* @see loci.formats.FormatReader#initFile(String) */
  protected void fillMetadataPass1(MetadataStore store) throws FormatException, IOException {
    super.fillMetadataPass1(store);

    // parse each embedded file
    for (String name : files) {
      String relPath = name.substring(name.lastIndexOf(File.separator) + 1);
      if (!relPath.toUpperCase().equals("CONTENTS")) continue;
      String dirName = name.substring(0, name.lastIndexOf(File.separator));
      if (dirName.indexOf(File.separator) != -1) {
        dirName = dirName.substring(dirName.lastIndexOf(File.separator) + 1);
      }

      if (name.indexOf("Scaling") == -1 && dirName.equals("Tags")) {
        int imageNum = getImageNumber(name, -1);
        if (imageNum == -1) {
          parseTags(imageNum, name, new DummyMetadata());
        }
        else tagsToParse.add(name);
      }
      else if (dirName.equals("Shapes") && name.indexOf("Item") != -1) {
        int imageNum = getImageNumber(name, -1);
        if (imageNum != -1) {
          try {
            parseROIs(imageNum, name, store);
          }
          catch (IOException e) {
            LOGGER.debug("Could not parse all ROIs.", e);
          }
        }
      }
      else if (dirName.equals("Image") ||
          dirName.toUpperCase().indexOf("ITEM") != -1)
      {
        int imageNum = getImageNumber(dirName, getImageCount() == 1 ? 0 : -1);
        if (imageNum == -1) continue;

        // found a valid image stream
        RandomAccessInputStream s = poi.getDocumentStream(name);
        s.order(true);

        if (s.length() <= 1024) {
          s.close();
          continue;
        }

        for (int q=0; q<11; q++) {
          getNextTag(s);
        }

        s.skipBytes(2);
        int len = s.readInt() - 20;
        s.skipBytes(8);

        int zidx = s.readInt();
        int cidx = s.readInt();
        int tidx = s.readInt();

        zIndices.add(zidx);
        timepointIndices.add(tidx);
        channelIndices.add(cidx);

        s.skipBytes(len);

        for (int q=0; q<5; q++) {
          getNextTag(s);
        }

        s.skipBytes(4);
        //if (getSizeX() == 0) {
          core[0].sizeX = s.readInt();
          core[0].sizeY = s.readInt();
        //}
        //else s.skipBytes(8);
        s.skipBytes(4);

        if (bpp == 0) {
          bpp = s.readInt();
        }
        else s.skipBytes(4);
        s.skipBytes(4);

        int valid = s.readInt();

        String check = s.readString(4).trim();
        isZlib = (valid == 0 || valid == 1) && check.equals("WZL");
        isJPEG = (valid == 0 || valid == 1) && !isZlib;

        // save the offset to the pixel data

        offsets[imageNum] = (int) s.getFilePointer() - 4;

        if (isZlib) offsets[imageNum] += 8;
        coordinates[imageNum][0] = zidx;
        coordinates[imageNum][1] = cidx;
        coordinates[imageNum][2] = tidx;
        imageFiles[imageNum] = name;
        s.close();
      }
    }
  }

    protected void fillMetadataPass3(MetadataStore store) throws FormatException, IOException {
      super.fillMetadataPass3(store);

    // calculate tile dimensions and number of tiles
    if (core.length > 1) {
      Integer[] t = tiles.keySet().toArray(new Integer[tiles.size()]);
      Arrays.sort(t);
      Vector<Integer> tmpOffsets = new Vector<Integer>();
      Vector<String> tmpFiles = new Vector<String>();
      int index = 0;
      for (Integer key : t) {
        int nTiles = tiles.get(key).intValue();
        if (nTiles < getImageCount()) {
          tiles.remove(key);
        }
        else {
          for (int p=0; p<nTiles; p++) {
            tmpOffsets.add(new Integer(offsets[index + p]));
            tmpFiles.add(imageFiles[index + p]);
          }
        }
        index += nTiles;
      }

      offsets = new int[tmpOffsets.size()];
      for (int i=0; i<offsets.length; i++) {
        offsets[i] = tmpOffsets.get(i).intValue();
      }
      imageFiles = tmpFiles.toArray(new String[tmpFiles.size()]);
    }
  }

    protected void fillMetadataPass5(MetadataStore store) throws FormatException, IOException {
      super.fillMetadataPass5(store);

<<<<<<< HEAD
    for (String name : tagsToParse) {
      int imageNum = getImageNumber(name, -1);
      parseTags(imageNum, name, store);
      }
    }

  protected void countImages() {
    // count number of images
    files = (String[]) poi.getDocumentList().toArray(new String[0]);
    Arrays.sort(files, new Comparator() {
      public int compare(Object o1, Object o2) {
        int n1 = getImageNumber((String) o1, -1);
        int n2 = getImageNumber((String) o2, -1);
=======
    for (int i=0; i<getSeriesCount(); i++) {
      long firstStamp = 0;
      if (timestamps.size() > 0) {
        String timestamp = timestamps.get(new Integer(0));
        firstStamp = parseTimestamp(timestamp);
        String date =
          DateTools.convertDate((long) (firstStamp / 1600), DateTools.ZVI);
        if (date != null) {
          store.setImageAcquisitionDate(new Timestamp(date), i);
        }
      }
    }

    if (getMetadataOptions().getMetadataLevel() != MetadataLevel.MINIMUM) {
      // link Instrument and Image
      String instrumentID = MetadataTools.createLSID("Instrument", 0);
      store.setInstrumentID(instrumentID, 0);

      String objectiveID = MetadataTools.createLSID("Objective", 0, 0);
      store.setObjectiveID(objectiveID, 0, 0);
      store.setObjectiveCorrection(getCorrection("Other"), 0, 0);
      store.setObjectiveImmersion(getImmersion("Other"), 0, 0);

      Integer[] channelKeys = channelName.keySet().toArray(new Integer[0]);
      Arrays.sort(channelKeys);

      // link DetectorSettings to an actual Detector
      for (int i=0; i<getEffectiveSizeC(); i++) {
        String detectorID = MetadataTools.createLSID("Detector", 0, i);
        store.setDetectorID(detectorID, 0, i);
        store.setDetectorType(getDetectorType("Other"), 0, i);

        for (int s=0; s<getSeriesCount(); s++) {
          int c = i;
          if (i < channelKeys.length) {
            c = channelKeys[i];
          }

          store.setDetectorSettingsID(detectorID, s, i);
          store.setDetectorSettingsGain(detectorGain.get(c), s, i);
          store.setDetectorSettingsOffset(detectorOffset.get(c), s, i);

          store.setChannelName(channelName.get(c), s, i);
          store.setChannelEmissionWavelength(emWavelength.get(c), s, i);
          store.setChannelExcitationWavelength(exWavelength.get(c), s, i);
        }
      }

      for (int i=0; i<getSeriesCount(); i++) {
        store.setImageInstrumentRef(instrumentID, i);
        store.setObjectiveSettingsID(objectiveID, i);

        if (imageDescription != null) {
          store.setImageDescription(imageDescription, i);
        }
        if (getSeriesCount() > 1) {
          store.setImageName("Tile #" + (i + 1), i);
        }

        if (physicalSizeX != null && physicalSizeX > 0) {
          store.setPixelsPhysicalSizeX(new PositiveFloat(physicalSizeX), i);
        }
        else {
          LOGGER.warn("Expected positive value for PhysicalSizeX; got {}",
            physicalSizeX);
        }
        if (physicalSizeY != null && physicalSizeY > 0) {
          store.setPixelsPhysicalSizeY(new PositiveFloat(physicalSizeY), i);
        }
        else {
          LOGGER.warn("Expected positive value for PhysicalSizeY; got {}",
            physicalSizeY);
        }
        if (physicalSizeZ != null && physicalSizeZ > 0) {
          store.setPixelsPhysicalSizeZ(new PositiveFloat(physicalSizeZ), i);
        }
        else {
          LOGGER.warn("Expected positive value for PhysicalSizeZ; got {}",
            physicalSizeZ);
        }

        long firstStamp = parseTimestamp(timestamps.get(new Integer(0)));

        for (int plane=0; plane<getImageCount(); plane++) {
          int[] zct = getZCTCoords(plane);
          int expIndex = zct[1];
          if (channelKeys.length > 0) {
            expIndex += channelKeys[0];
          }
          String exposure = exposureTime.get(expIndex);
          if (exposure == null && exposureTime.size() == 1) {
            exposure = exposureTime.get(exposureTime.keys().nextElement());
          }
          Double exp = new Double(0.0);
          try { exp = new Double(exposure); }
          catch (NumberFormatException e) { }
          catch (NullPointerException e) { }
          store.setPlaneExposureTime(exp, i, plane);

          int posIndex = i * getImageCount() + plane;

          if (posIndex < timestamps.size()) {
            String timestamp = timestamps.get(new Integer(posIndex));
            long stamp = parseTimestamp(timestamp);
            stamp -= firstStamp;
            store.setPlaneDeltaT(new Double(stamp / 1600000), i, plane);
          }
>>>>>>> 1a1fcc06

        return new Integer(n1).compareTo(new Integer(n2));
      }
    });
    core[0].imageCount = 0;

    for (String file : files) {
      String uname = file.toUpperCase();
      uname = uname.substring(uname.indexOf(File.separator) + 1);
      if (uname.endsWith("CONTENTS") && (uname.startsWith("IMAGE") ||
          uname.indexOf("ITEM") != -1) && poi.getFileSize(file) > 1024)
      {
        int imageNumber = getImageNumber(file, 0);
        if (imageNumber >= getImageCount()) {
          core[0].imageCount++;
        }
      }
    }
    super.countImages();
  }

  private int getImageNumber(String dirName, int defaultNumber) {
    if (dirName.toUpperCase().indexOf("ITEM") != -1) {
      int open = dirName.indexOf("(");
      int close = dirName.indexOf(")");
      if (open < 0 || close < 0 || close < open) return defaultNumber;
      return Integer.parseInt(dirName.substring(open + 1, close));
    }
    return defaultNumber;
  }

  private String getNextTag(RandomAccessInputStream s) throws IOException {
    int type = s.readShort();
    switch (type) {
      case 0:
      case 1:
        return "";
      case 2:
        return String.valueOf(s.readShort());
      case 3:
      case 22:
      case 23:
        return String.valueOf(s.readInt());
      case 4:
        return String.valueOf(s.readFloat());
      case 5:
        return String.valueOf(s.readDouble());
      case 7:
      case 20:
      case 21:
        return String.valueOf(s.readLong());
      case 8:
      case 69:
        int len = s.readInt();
        return s.readString(len);
      case 9:
      case 13:
        s.skipBytes(16);
        return "";
      case 63:
      case 65:
        len = s.readInt();
        s.skipBytes(len);
        return "";
      case 66:
        len = s.readShort();
        return s.readString(len);
      default:
        long old = s.getFilePointer();
        while (s.readShort() != 3 &&
          s.getFilePointer() + 2 < s.length());
        long fp = s.getFilePointer() - 2;
        s.seek(old - 2);
        return s.readString((int) (fp - old + 2));
    }
  }

  /** Parse all of the tags in a stream. */
  private void parseTags(int image, String file, MetadataStore store)
    throws FormatException, IOException {
    ArrayList<Tag> tags = new ArrayList<Tag>();
    RandomAccessInputStream s = poi.getDocumentStream(file);
    s.order(true);

    s.seek(8);

    int count = s.readInt();


    for (int i=0; i<count; i++) {
      if (s.getFilePointer() + 2 >= s.length()) break;
      String value = DataTools.stripString(getNextTag(s));

      s.skipBytes(2);
      int tagID = s.readInt();

      s.skipBytes(6);

      tags.add(new Tag(tagID, value, Context.MAIN));
    }

    parseMainTags(image, store, tags);

<<<<<<< HEAD
=======
        if (key.startsWith("MultiChannel Color")) {
          if (cIndex >= 0 && cIndex < effectiveSizeC) {
            if (channelColors == null ||
              effectiveSizeC > channelColors.length)
            {
              channelColors = new int[effectiveSizeC];
            }
            if (channelColors[cIndex] == 0) {
              channelColors[cIndex] = Integer.parseInt(value);
            }
          }
          else if (cIndex == effectiveSizeC && channelColors != null &&
            channelColors[0] == 0)
          {
            System.arraycopy(
              channelColors, 1, channelColors, 0, channelColors.length - 1);
            channelColors[cIndex - 1] = Integer.parseInt(value);
          }
        }
        else if (key.startsWith("Scale Factor for X") && physicalSizeX == null)
        {
          physicalSizeX = Double.parseDouble(value);
        }
        else if (key.startsWith("Scale Factor for Y") && physicalSizeY == null)
        {
          physicalSizeY = Double.parseDouble(value);
        }
        else if (key.startsWith("Scale Factor for Z") && physicalSizeZ == null)
        {
          physicalSizeZ = Double.parseDouble(value);
        }
        else if (key.startsWith("Emission Wavelength")) {
          if (cIndex != -1) {
            Integer wave = new Integer(value);
            if (wave.intValue() > 0) {
              emWavelength.put(cIndex, new PositiveInteger(wave));
            }
            else {
              LOGGER.warn(
                "Expected positive value for EmissionWavelength; got {}", wave);
            }
          }
        }
        else if (key.startsWith("Excitation Wavelength")) {
          if (cIndex != -1) {
            Integer wave = new Integer((int) Double.parseDouble(value));
            if (wave.intValue() > 0) {
              exWavelength.put(cIndex, new PositiveInteger(wave));
            }
            else {
              LOGGER.warn(
                "Expected positive value for ExcitationWavelength; got {}",
                wave);
            }
          }
        }
        else if (key.startsWith("Channel Name")) {
          if (cIndex != -1) {
            channelName.put(cIndex, value);
          }
        }
        else if (key.startsWith("Exposure Time [ms]")) {
          if (exposureTime.get(new Integer(cIndex)) == null) {
            double exp = Double.parseDouble(value) / 1000;
            exposureTime.put(new Integer(cIndex), String.valueOf(exp));
          }
        }
        else if (key.startsWith("User Name")) {
          String[] username = value.split(" ");
          if (username.length >= 2) {
            store.setExperimenterFirstName(username[0], 0);
            store.setExperimenterLastName(username[username.length - 1], 0);
          }
        }
        else if (key.equals("User company")) {
          store.setExperimenterInstitution(value, 0);
        }
        else if (key.startsWith("Objective Magnification")) {
          int magnification = (int) Double.parseDouble(value);
          if (magnification > 0) {
            store.setObjectiveNominalMagnification(
              new PositiveInteger(magnification), 0, 0);
          }
          else {
            LOGGER.warn(
              "Expected positive value for NominalMagnification; got {}",
              magnification);
          }
        }
        else if (key.startsWith("Objective ID")) {
          store.setObjectiveID("Objective:" + value, 0, 0);
          store.setObjectiveCorrection(getCorrection("Other"), 0, 0);
          store.setObjectiveImmersion(getImmersion("Other"), 0, 0);
        }
        else if (key.startsWith("Objective N.A.")) {
          store.setObjectiveLensNA(new Double(value), 0, 0);
        }
        else if (key.startsWith("Objective Name")) {
          String[] tokens = value.split(" ");
          for (int q=0; q<tokens.length; q++) {
            int slash = tokens[q].indexOf("/");
            if (slash != -1 && slash - q > 0) {
              int mag = (int)
                Double.parseDouble(tokens[q].substring(0, slash - q));
              String na = tokens[q].substring(slash + 1);
              if (mag > 0) {
                store.setObjectiveNominalMagnification(
                  new PositiveInteger(mag), 0, 0);
              }
              else {
                LOGGER.warn(
                  "Expected positive value for NominalMagnification; got {}",
                  mag);
              }
              store.setObjectiveLensNA(new Double(na), 0, 0);
              store.setObjectiveCorrection(getCorrection(tokens[q - 1]), 0, 0);
              break;
            }
          }
        }
        else if (key.startsWith("Objective Working Distance")) {
          store.setObjectiveWorkingDistance(new Double(value), 0, 0);
        }
        else if (key.startsWith("Objective Immersion Type")) {
          String immersion = "Other";
          switch (Integer.parseInt(value)) {
            // case 1: no immersion
            case 2:
              immersion = "Oil";
              break;
            case 3:
              immersion = "Water";
              break;
          }
          store.setObjectiveImmersion(getImmersion(immersion), 0, 0);
        }
        else if (key.startsWith("Stage Position X")) {
          stageX.put(image, new Double(value));
          addGlobalMeta("X position for position #" + stageX.size(), value);
        }
        else if (key.startsWith("Stage Position Y")) {
          stageY.put(image, new Double(value));
          addGlobalMeta("Y position for position #" + stageY.size(), value);
        }
        else if (key.startsWith("Orca Analog Gain")) {
          detectorGain.put(cIndex, new Double(value));
        }
        else if (key.startsWith("Orca Analog Offset")) {
          detectorOffset.put(cIndex, new Double(value));
        }
        else if (key.startsWith("Comments")) {
          imageDescription = value;
        }
        else if (key.startsWith("Acquisition Date")) {
          if (timepoint > 0) {
            timestamps.put(new Integer(timepoint - 1), value);
            addGlobalMeta("Timestamp " + timepoint, value);
          }
          timepoint++;
        }
      }
      catch (NumberFormatException e) { }
    }
>>>>>>> 1a1fcc06
    s.close();
  }

  /**
   * Parse ROI data from the given RandomAccessInputStream and store it in the
   * given MetadataStore.
   */
  private void parseROIs(int imageNum, String name, MetadataStore store)
    throws IOException {
    MetadataLevel level = getMetadataOptions().getMetadataLevel();
    if (level == MetadataLevel.MINIMUM || level == MetadataLevel.NO_OVERLAYS) {
      return;
    }

    RandomAccessInputStream s = poi.getDocumentStream(name);
    s.order(true);

    // scan stream for offsets to each ROI

    Vector<Long> roiOffsets = new Vector<Long>();
    s.seek(0);
    while (s.getFilePointer() < s.length() - 8) {
      // find next ROI signature
      long signature = s.readLong() & 0xffffffffffffffffL;
      while (signature != ROI_SIGNATURE) {
        if (s.getFilePointer() >= s.length()) break;
        s.seek(s.getFilePointer() - 6);
        signature = s.readLong() & 0xffffffffffffffffL;
      }
      if (s.getFilePointer() < s.length()) {
        roiOffsets.add(new Long(s.getFilePointer()));
      }
    }

    Layer nlayer = new Layer();

    for (int shape=0; shape<roiOffsets.size(); shape++) {
      Shape nshape = new Shape();

      s.seek(roiOffsets.get(shape).longValue() + 18);

      int length = s.readInt();
      s.skipBytes(length + 10);
      nshape.type = FeatureType.get(s.readInt());
      s.skipBytes(8);

      // read the bounding box
      nshape.x1 = s.readInt();
      nshape.y1 = s.readInt();
      nshape.x2 = s.readInt();
      nshape.y2 = s.readInt();
      nshape.width = nshape.x2 - nshape.x1;
      nshape.height = nshape.y2 - nshape.y1;

      // read text label and font data
      long nextOffset =
          (shape < roiOffsets.size() - 1 ?
              roiOffsets.get(shape + 1).longValue() : s.length());

      long nameBlock = s.getFilePointer();
      long fontBlock = s.getFilePointer();
      long lastBlock = s.getFilePointer();
      while (s.getFilePointer() < nextOffset - 1) {
        while (s.readShort() != 8) {
          if (s.getFilePointer() >= nextOffset) break;
        }
        if (s.getFilePointer() >= nextOffset) break;
        if (s.getFilePointer() - lastBlock > 64 && lastBlock != fontBlock) {
          break;
        }
        nameBlock = fontBlock;
        fontBlock = lastBlock;
        lastBlock = s.getFilePointer();
      }

      s.seek(nameBlock);
      int strlen = s.readInt();
      if (strlen + s.getFilePointer() > s.length()) continue;
      nshape.name = DataTools.stripString(s.readString(strlen));

      s.seek(fontBlock);
      int fontLength = s.readInt();
      nshape.fontName = DataTools.stripString(s.readString(fontLength));
      s.skipBytes(2);
      int typeLength = s.readInt(); // This is probably skipping the ShapeAttributes structure, especially if it's 156 bytes long.
      s.skipBytes(typeLength);

      // read list of points that define this ROI
      s.skipBytes(10);
      nshape.pointCount = s.readInt();
      nshape.points = new double[nshape.pointCount*2];
      s.skipBytes(6);
      for (int p=0; p<nshape.pointCount; p++) {
        nshape.points[(p*2)] =  s.readDouble();
        nshape.points[(p*2)+1] =  s.readDouble();
      }

<<<<<<< HEAD
      nlayer.shapes.add(nshape);
=======
        if (roiType == CURVE) {
          store.setPolylineID(shapeID, imageNum, shapeIndex);
          store.setPolylinePoints(points.toString(), imageNum, shapeIndex);
        }
        else {
          store.setPolygonID(shapeID, imageNum, shapeIndex);
          store.setPolygonPoints(points.toString(), imageNum, shapeIndex);
        }
        shapeIndex++;
      }
      else if (roiType == RECTANGLE || roiType == TEXT) {
        store.setROIID(roiID, imageNum);
        store.setRectangleID(shapeID, imageNum, shapeIndex);
        store.setRectangleX(new Double(x), imageNum, shapeIndex);
        store.setRectangleY(new Double(y), imageNum, shapeIndex);
        store.setRectangleWidth(new Double(w), imageNum, shapeIndex);
        store.setRectangleHeight(new Double(h), imageNum, shapeIndex);
        shapeIndex++;
      }
      else if (roiType == LINE || roiType == SCALE_BAR) {
        store.setROIID(roiID, imageNum);
        double x1 = s.readDouble();
        double y1 = s.readDouble();
        double x2 = s.readDouble();
        double y2 = s.readDouble();
        store.setLineID(shapeID, imageNum, shapeIndex);
        store.setLineX1(x1, imageNum, shapeIndex);
        store.setLineY1(y1, imageNum, shapeIndex);
        store.setLineX2(x2, imageNum, shapeIndex);
        store.setLineY2(y2, imageNum, shapeIndex);
        shapeIndex++;
      }
>>>>>>> 1a1fcc06
    }
    layers.add(nlayer);
    s.close();
  }

}<|MERGE_RESOLUTION|>--- conflicted
+++ resolved
@@ -1,22 +1,4 @@
 /*
-<<<<<<< HEAD
-OME Bio-Formats package for reading and converting biological file formats.
-Copyright (C) 2005-@year@ UW-Madison LOCI and Glencoe Software, Inc.
-
-This program is free software; you can redistribute it and/or modify
-it under the terms of the GNU General Public License as published by
-the Free Software Foundation; either version 2 of the License, or
-(at your option) any later version.
-
-This program is distributed in the hope that it will be useful,
-but WITHOUT ANY WARRANTY; without even the implied warranty of
-MERCHANTABILITY or FITNESS FOR A PARTICULAR PURPOSE.  See the
-GNU General Public License for more details.
-
-You should have received a copy of the GNU General Public License
-along with this program; if not, write to the Free Software
-Foundation, Inc., 59 Temple Place, Suite 330, Boston, MA  02111-1307  USA
-=======
  * #%L
  * OME Bio-Formats package for reading and converting biological file formats.
  * %%
@@ -39,7 +21,6 @@
  * License along with this program.  If not, see
  * <http://www.gnu.org/licenses/gpl-2.0.html>.
  * #L%
->>>>>>> 1a1fcc06
  */
 
 package loci.formats.in;
@@ -65,13 +46,6 @@
 import loci.formats.meta.MetadataStore;
 import loci.formats.services.POIService;
 
-<<<<<<< HEAD
-=======
-import ome.xml.model.primitives.PositiveFloat;
-import ome.xml.model.primitives.PositiveInteger;
-import ome.xml.model.primitives.Timestamp;
-
->>>>>>> 1a1fcc06
 /**
  * ZeissZVIReader is the file format reader for Zeiss ZVI files.
  *
@@ -342,7 +316,6 @@
     protected void fillMetadataPass5(MetadataStore store) throws FormatException, IOException {
       super.fillMetadataPass5(store);
 
-<<<<<<< HEAD
     for (String name : tagsToParse) {
       int imageNum = getImageNumber(name, -1);
       parseTags(imageNum, name, store);
@@ -356,115 +329,6 @@
       public int compare(Object o1, Object o2) {
         int n1 = getImageNumber((String) o1, -1);
         int n2 = getImageNumber((String) o2, -1);
-=======
-    for (int i=0; i<getSeriesCount(); i++) {
-      long firstStamp = 0;
-      if (timestamps.size() > 0) {
-        String timestamp = timestamps.get(new Integer(0));
-        firstStamp = parseTimestamp(timestamp);
-        String date =
-          DateTools.convertDate((long) (firstStamp / 1600), DateTools.ZVI);
-        if (date != null) {
-          store.setImageAcquisitionDate(new Timestamp(date), i);
-        }
-      }
-    }
-
-    if (getMetadataOptions().getMetadataLevel() != MetadataLevel.MINIMUM) {
-      // link Instrument and Image
-      String instrumentID = MetadataTools.createLSID("Instrument", 0);
-      store.setInstrumentID(instrumentID, 0);
-
-      String objectiveID = MetadataTools.createLSID("Objective", 0, 0);
-      store.setObjectiveID(objectiveID, 0, 0);
-      store.setObjectiveCorrection(getCorrection("Other"), 0, 0);
-      store.setObjectiveImmersion(getImmersion("Other"), 0, 0);
-
-      Integer[] channelKeys = channelName.keySet().toArray(new Integer[0]);
-      Arrays.sort(channelKeys);
-
-      // link DetectorSettings to an actual Detector
-      for (int i=0; i<getEffectiveSizeC(); i++) {
-        String detectorID = MetadataTools.createLSID("Detector", 0, i);
-        store.setDetectorID(detectorID, 0, i);
-        store.setDetectorType(getDetectorType("Other"), 0, i);
-
-        for (int s=0; s<getSeriesCount(); s++) {
-          int c = i;
-          if (i < channelKeys.length) {
-            c = channelKeys[i];
-          }
-
-          store.setDetectorSettingsID(detectorID, s, i);
-          store.setDetectorSettingsGain(detectorGain.get(c), s, i);
-          store.setDetectorSettingsOffset(detectorOffset.get(c), s, i);
-
-          store.setChannelName(channelName.get(c), s, i);
-          store.setChannelEmissionWavelength(emWavelength.get(c), s, i);
-          store.setChannelExcitationWavelength(exWavelength.get(c), s, i);
-        }
-      }
-
-      for (int i=0; i<getSeriesCount(); i++) {
-        store.setImageInstrumentRef(instrumentID, i);
-        store.setObjectiveSettingsID(objectiveID, i);
-
-        if (imageDescription != null) {
-          store.setImageDescription(imageDescription, i);
-        }
-        if (getSeriesCount() > 1) {
-          store.setImageName("Tile #" + (i + 1), i);
-        }
-
-        if (physicalSizeX != null && physicalSizeX > 0) {
-          store.setPixelsPhysicalSizeX(new PositiveFloat(physicalSizeX), i);
-        }
-        else {
-          LOGGER.warn("Expected positive value for PhysicalSizeX; got {}",
-            physicalSizeX);
-        }
-        if (physicalSizeY != null && physicalSizeY > 0) {
-          store.setPixelsPhysicalSizeY(new PositiveFloat(physicalSizeY), i);
-        }
-        else {
-          LOGGER.warn("Expected positive value for PhysicalSizeY; got {}",
-            physicalSizeY);
-        }
-        if (physicalSizeZ != null && physicalSizeZ > 0) {
-          store.setPixelsPhysicalSizeZ(new PositiveFloat(physicalSizeZ), i);
-        }
-        else {
-          LOGGER.warn("Expected positive value for PhysicalSizeZ; got {}",
-            physicalSizeZ);
-        }
-
-        long firstStamp = parseTimestamp(timestamps.get(new Integer(0)));
-
-        for (int plane=0; plane<getImageCount(); plane++) {
-          int[] zct = getZCTCoords(plane);
-          int expIndex = zct[1];
-          if (channelKeys.length > 0) {
-            expIndex += channelKeys[0];
-          }
-          String exposure = exposureTime.get(expIndex);
-          if (exposure == null && exposureTime.size() == 1) {
-            exposure = exposureTime.get(exposureTime.keys().nextElement());
-          }
-          Double exp = new Double(0.0);
-          try { exp = new Double(exposure); }
-          catch (NumberFormatException e) { }
-          catch (NullPointerException e) { }
-          store.setPlaneExposureTime(exp, i, plane);
-
-          int posIndex = i * getImageCount() + plane;
-
-          if (posIndex < timestamps.size()) {
-            String timestamp = timestamps.get(new Integer(posIndex));
-            long stamp = parseTimestamp(timestamp);
-            stamp -= firstStamp;
-            store.setPlaneDeltaT(new Double(stamp / 1600000), i, plane);
-          }
->>>>>>> 1a1fcc06
 
         return new Integer(n1).compareTo(new Integer(n2));
       }
@@ -568,172 +432,6 @@
 
     parseMainTags(image, store, tags);
 
-<<<<<<< HEAD
-=======
-        if (key.startsWith("MultiChannel Color")) {
-          if (cIndex >= 0 && cIndex < effectiveSizeC) {
-            if (channelColors == null ||
-              effectiveSizeC > channelColors.length)
-            {
-              channelColors = new int[effectiveSizeC];
-            }
-            if (channelColors[cIndex] == 0) {
-              channelColors[cIndex] = Integer.parseInt(value);
-            }
-          }
-          else if (cIndex == effectiveSizeC && channelColors != null &&
-            channelColors[0] == 0)
-          {
-            System.arraycopy(
-              channelColors, 1, channelColors, 0, channelColors.length - 1);
-            channelColors[cIndex - 1] = Integer.parseInt(value);
-          }
-        }
-        else if (key.startsWith("Scale Factor for X") && physicalSizeX == null)
-        {
-          physicalSizeX = Double.parseDouble(value);
-        }
-        else if (key.startsWith("Scale Factor for Y") && physicalSizeY == null)
-        {
-          physicalSizeY = Double.parseDouble(value);
-        }
-        else if (key.startsWith("Scale Factor for Z") && physicalSizeZ == null)
-        {
-          physicalSizeZ = Double.parseDouble(value);
-        }
-        else if (key.startsWith("Emission Wavelength")) {
-          if (cIndex != -1) {
-            Integer wave = new Integer(value);
-            if (wave.intValue() > 0) {
-              emWavelength.put(cIndex, new PositiveInteger(wave));
-            }
-            else {
-              LOGGER.warn(
-                "Expected positive value for EmissionWavelength; got {}", wave);
-            }
-          }
-        }
-        else if (key.startsWith("Excitation Wavelength")) {
-          if (cIndex != -1) {
-            Integer wave = new Integer((int) Double.parseDouble(value));
-            if (wave.intValue() > 0) {
-              exWavelength.put(cIndex, new PositiveInteger(wave));
-            }
-            else {
-              LOGGER.warn(
-                "Expected positive value for ExcitationWavelength; got {}",
-                wave);
-            }
-          }
-        }
-        else if (key.startsWith("Channel Name")) {
-          if (cIndex != -1) {
-            channelName.put(cIndex, value);
-          }
-        }
-        else if (key.startsWith("Exposure Time [ms]")) {
-          if (exposureTime.get(new Integer(cIndex)) == null) {
-            double exp = Double.parseDouble(value) / 1000;
-            exposureTime.put(new Integer(cIndex), String.valueOf(exp));
-          }
-        }
-        else if (key.startsWith("User Name")) {
-          String[] username = value.split(" ");
-          if (username.length >= 2) {
-            store.setExperimenterFirstName(username[0], 0);
-            store.setExperimenterLastName(username[username.length - 1], 0);
-          }
-        }
-        else if (key.equals("User company")) {
-          store.setExperimenterInstitution(value, 0);
-        }
-        else if (key.startsWith("Objective Magnification")) {
-          int magnification = (int) Double.parseDouble(value);
-          if (magnification > 0) {
-            store.setObjectiveNominalMagnification(
-              new PositiveInteger(magnification), 0, 0);
-          }
-          else {
-            LOGGER.warn(
-              "Expected positive value for NominalMagnification; got {}",
-              magnification);
-          }
-        }
-        else if (key.startsWith("Objective ID")) {
-          store.setObjectiveID("Objective:" + value, 0, 0);
-          store.setObjectiveCorrection(getCorrection("Other"), 0, 0);
-          store.setObjectiveImmersion(getImmersion("Other"), 0, 0);
-        }
-        else if (key.startsWith("Objective N.A.")) {
-          store.setObjectiveLensNA(new Double(value), 0, 0);
-        }
-        else if (key.startsWith("Objective Name")) {
-          String[] tokens = value.split(" ");
-          for (int q=0; q<tokens.length; q++) {
-            int slash = tokens[q].indexOf("/");
-            if (slash != -1 && slash - q > 0) {
-              int mag = (int)
-                Double.parseDouble(tokens[q].substring(0, slash - q));
-              String na = tokens[q].substring(slash + 1);
-              if (mag > 0) {
-                store.setObjectiveNominalMagnification(
-                  new PositiveInteger(mag), 0, 0);
-              }
-              else {
-                LOGGER.warn(
-                  "Expected positive value for NominalMagnification; got {}",
-                  mag);
-              }
-              store.setObjectiveLensNA(new Double(na), 0, 0);
-              store.setObjectiveCorrection(getCorrection(tokens[q - 1]), 0, 0);
-              break;
-            }
-          }
-        }
-        else if (key.startsWith("Objective Working Distance")) {
-          store.setObjectiveWorkingDistance(new Double(value), 0, 0);
-        }
-        else if (key.startsWith("Objective Immersion Type")) {
-          String immersion = "Other";
-          switch (Integer.parseInt(value)) {
-            // case 1: no immersion
-            case 2:
-              immersion = "Oil";
-              break;
-            case 3:
-              immersion = "Water";
-              break;
-          }
-          store.setObjectiveImmersion(getImmersion(immersion), 0, 0);
-        }
-        else if (key.startsWith("Stage Position X")) {
-          stageX.put(image, new Double(value));
-          addGlobalMeta("X position for position #" + stageX.size(), value);
-        }
-        else if (key.startsWith("Stage Position Y")) {
-          stageY.put(image, new Double(value));
-          addGlobalMeta("Y position for position #" + stageY.size(), value);
-        }
-        else if (key.startsWith("Orca Analog Gain")) {
-          detectorGain.put(cIndex, new Double(value));
-        }
-        else if (key.startsWith("Orca Analog Offset")) {
-          detectorOffset.put(cIndex, new Double(value));
-        }
-        else if (key.startsWith("Comments")) {
-          imageDescription = value;
-        }
-        else if (key.startsWith("Acquisition Date")) {
-          if (timepoint > 0) {
-            timestamps.put(new Integer(timepoint - 1), value);
-            addGlobalMeta("Timestamp " + timepoint, value);
-          }
-          timepoint++;
-        }
-      }
-      catch (NumberFormatException e) { }
-    }
->>>>>>> 1a1fcc06
     s.close();
   }
 
@@ -831,42 +529,7 @@
         nshape.points[(p*2)+1] =  s.readDouble();
       }
 
-<<<<<<< HEAD
       nlayer.shapes.add(nshape);
-=======
-        if (roiType == CURVE) {
-          store.setPolylineID(shapeID, imageNum, shapeIndex);
-          store.setPolylinePoints(points.toString(), imageNum, shapeIndex);
-        }
-        else {
-          store.setPolygonID(shapeID, imageNum, shapeIndex);
-          store.setPolygonPoints(points.toString(), imageNum, shapeIndex);
-        }
-        shapeIndex++;
-      }
-      else if (roiType == RECTANGLE || roiType == TEXT) {
-        store.setROIID(roiID, imageNum);
-        store.setRectangleID(shapeID, imageNum, shapeIndex);
-        store.setRectangleX(new Double(x), imageNum, shapeIndex);
-        store.setRectangleY(new Double(y), imageNum, shapeIndex);
-        store.setRectangleWidth(new Double(w), imageNum, shapeIndex);
-        store.setRectangleHeight(new Double(h), imageNum, shapeIndex);
-        shapeIndex++;
-      }
-      else if (roiType == LINE || roiType == SCALE_BAR) {
-        store.setROIID(roiID, imageNum);
-        double x1 = s.readDouble();
-        double y1 = s.readDouble();
-        double x2 = s.readDouble();
-        double y2 = s.readDouble();
-        store.setLineID(shapeID, imageNum, shapeIndex);
-        store.setLineX1(x1, imageNum, shapeIndex);
-        store.setLineY1(y1, imageNum, shapeIndex);
-        store.setLineX2(x2, imageNum, shapeIndex);
-        store.setLineY2(y2, imageNum, shapeIndex);
-        shapeIndex++;
-      }
->>>>>>> 1a1fcc06
     }
     layers.add(nlayer);
     s.close();
