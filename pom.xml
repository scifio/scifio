<?xml version="1.0" encoding="UTF-8"?>
<project xmlns="http://maven.apache.org/POM/4.0.0" xmlns:xsi="http://www.w3.org/2001/XMLSchema-instance" xsi:schemaLocation="http://maven.apache.org/POM/4.0.0 http://maven.apache.org/xsd/maven-4.0.0.xsd">
	<modelVersion>4.0.0</modelVersion>

	<parent>
		<groupId>org.scijava</groupId>
		<artifactId>pom-scijava</artifactId>
		<version>24.0.0</version>
		<relativePath />
	</parent>

	<groupId>io.scif</groupId>
	<artifactId>scifio</artifactId>
<<<<<<< HEAD
	<version>0.37.6-SNAPSHOT</version>
=======
	<version>1.0.0-SNAPSHOT</version>
>>>>>>> 8d197298

	<name>SCIFIO Core</name>
	<description>SCIFIO is a library for scientific N-dimensional image I/O.</description>
	<url>http://scif.io/</url>
	<inceptionYear>2011</inceptionYear>
	<organization>
		<name>SCIFIO</name>
		<url>http://scif.io/</url>
	</organization>
	<licenses>
		<license>
			<name>Simplified BSD License</name>
			<distribution>repo</distribution>
		</license>
	</licenses>

	<developers>
		<developer>
			<id>ctrueden</id>
			<name>Curtis Rueden</name>
			<url>https://imagej.net/User:Rueden</url>
			<roles>
				<role>founder</role>
				<role>lead</role>
				<role>developer</role>
				<role>debugger</role>
				<role>reviewer</role>
				<role>support</role>
				<role>maintainer</role>
			</roles>
		</developer>
	</developers>
	<contributors>
		<contributor>
			<name>Mark Hiner</name>
			<url>https://imagej.net/User:Hinerm</url>
			<roles><role>founder</role></roles>
			<properties><id>hinerm</id></properties>
		</contributor>
		<contributor>
			<name>Johannes Schindelin</name>
			<url>https://imagej.net/User:Schindelin</url>
			<properties><id>dscho</id></properties>
		</contributor>
		<contributor>
			<name>Andrea Ballaminut</name>
			<properties><id>ballaminut</id></properties>
		</contributor>
		<contributor>
			<name>Gabriel Einsdorf</name>
			<url>https://imagej.net/User:Gab1one</url>
			<properties><id>gab1one</id></properties>
		</contributor>
		<contributor>
			<name>Henry Pinkard</name>
			<url>https://imagej.net/User:HPinkard</url>
			<properties><id>henrypinkard</id></properties>
		</contributor>
		<contributor>
			<name>Ray Plante</name>
			<properties><id>RayPlante</id></properties>
		</contributor>
		<contributor>
			<name>Daniel Seebacher</name>
			<properties><id>seebacherd</id></properties>
		</contributor>
		<contributor>
			<name>Richard Domander</name>
			<url>https://imagej.net/User:Rdom</url>
			<properties><id>rimadoma</id></properties>
		</contributor>
	</contributors>

	<mailingLists>
		<mailingList>
			<name>ImageJ Forum</name>
			<archive>http://forum.imagej.net/tags/scifio</archive>
		</mailingList>
	</mailingLists>

	<scm>
		<connection>scm:git:git://github.com/scifio/scifio</connection>
		<developerConnection>scm:git:git@github.com:scifio/scifio</developerConnection>
		<tag>HEAD</tag>
		<url>https://github.com/scifio/scifio</url>
	</scm>
	<issueManagement>
		<system>GitHub Issues</system>
		<url>https://github.com/scifio/scifio/issues</url>
	</issueManagement>
	<ciManagement>
		<system>Travis CI</system>
		<url>https://travis-ci.org/scifio/scifio</url>
	</ciManagement>

	<properties>
		<package-name>io.scif</package-name>

		<license.licenseName>bsd_2</license.licenseName>
		<license.copyrightOwners>SCIFIO developers.</license.copyrightOwners>
		<license.projectName>SCIFIO library for reading and converting scientific file formats.</license.projectName>

		<!-- NB: Deploy releases to the ImageJ Maven repository. -->
		<releaseProfiles>deploy-to-imagej</releaseProfiles>
	</properties>

	<repositories>
		<repository>
			<id>imagej.public</id>
			<url>https://maven.imagej.net/content/groups/public</url>
		</repository>
	</repositories>

	<dependencies>
		<!-- SCIFIO dependencies -->
		<dependency>
			<groupId>io.scif</groupId>
			<artifactId>scifio-jai-imageio</artifactId>
		</dependency>

		<!-- ImageJ dependencies -->
		<dependency>
			<groupId>net.imagej</groupId>
			<artifactId>imagej-common</artifactId>
		</dependency>

		<!-- ImgLib2 dependencies -->
		<dependency>
			<groupId>net.imglib2</groupId>
			<artifactId>imglib2</artifactId>
		</dependency>
		<dependency>
			<groupId>net.imglib2</groupId>
			<artifactId>imglib2-cache</artifactId>
		</dependency>

		<!-- SciJava dependencies -->
		<dependency>
			<groupId>org.scijava</groupId>
			<artifactId>scijava-common</artifactId>
		</dependency>

		<!-- Test scope dependencies -->
		<dependency>
			<groupId>junit</groupId>
			<artifactId>junit</artifactId>
			<scope>test</scope>
		</dependency>
		<dependency>
			<groupId>org.scijava</groupId>
			<artifactId>scijava-io-http</artifactId>
			<scope>test</scope>
		</dependency>
		<dependency>
			<groupId>com.google.code.gson</groupId>
			<artifactId>gson</artifactId>
			<scope>test</scope>
		</dependency>
	</dependencies>
</project><|MERGE_RESOLUTION|>--- conflicted
+++ resolved
@@ -11,11 +11,7 @@
 
 	<groupId>io.scif</groupId>
 	<artifactId>scifio</artifactId>
-<<<<<<< HEAD
-	<version>0.37.6-SNAPSHOT</version>
-=======
-	<version>1.0.0-SNAPSHOT</version>
->>>>>>> 8d197298
+	<version>0.38.0-SNAPSHOT</version>
 
 	<name>SCIFIO Core</name>
 	<description>SCIFIO is a library for scientific N-dimensional image I/O.</description>
@@ -91,8 +87,8 @@
 
 	<mailingLists>
 		<mailingList>
-			<name>ImageJ Forum</name>
-			<archive>http://forum.imagej.net/tags/scifio</archive>
+			<name>Image.sc Forum</name>
+			<archive>https://forum.image.sc/tags/scifio</archive>
 		</mailingList>
 	</mailingLists>
 
