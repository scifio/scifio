/*
 * #%L
 * OME SCIFIO package for reading and converting scientific file formats.
 * %%
 * Copyright (C) 2005 - 2013 Open Microscopy Environment:
 *   - Board of Regents of the University of Wisconsin-Madison
 *   - Glencoe Software, Inc.
 *   - University of Dundee
 * %%
 * Redistribution and use in source and binary forms, with or without
 * modification, are permitted provided that the following conditions are met:
 * 
 * 1. Redistributions of source code must retain the above copyright notice,
 *    this list of conditions and the following disclaimer.
 * 2. Redistributions in binary form must reproduce the above copyright notice,
 *    this list of conditions and the following disclaimer in the documentation
 *    and/or other materials provided with the distribution.
 * 
 * THIS SOFTWARE IS PROVIDED BY THE COPYRIGHT HOLDERS AND CONTRIBUTORS "AS IS"
 * AND ANY EXPRESS OR IMPLIED WARRANTIES, INCLUDING, BUT NOT LIMITED TO, THE
 * IMPLIED WARRANTIES OF MERCHANTABILITY AND FITNESS FOR A PARTICULAR PURPOSE
 * ARE DISCLAIMED. IN NO EVENT SHALL THE COPYRIGHT HOLDERS OR CONTRIBUTORS BE
 * LIABLE FOR ANY DIRECT, INDIRECT, INCIDENTAL, SPECIAL, EXEMPLARY, OR
 * CONSEQUENTIAL DAMAGES (INCLUDING, BUT NOT LIMITED TO, PROCUREMENT OF
 * SUBSTITUTE GOODS OR SERVICES; LOSS OF USE, DATA, OR PROFITS; OR BUSINESS
 * INTERRUPTION) HOWEVER CAUSED AND ON ANY THEORY OF LIABILITY, WHETHER IN
 * CONTRACT, STRICT LIABILITY, OR TORT (INCLUDING NEGLIGENCE OR OTHERWISE)
 * ARISING IN ANY WAY OUT OF THE USE OF THIS SOFTWARE, EVEN IF ADVISED OF THE
 * POSSIBILITY OF SUCH DAMAGE.
 * 
 * The views and conclusions contained in the software and documentation are
 * those of the authors and should not be interpreted as representing official
 * policies, either expressed or implied, of any organization.
 * #L%
 */

package io.scif.img.cell.cache;

import io.scif.img.cell.SCIFIOCell;

import java.util.Set;
import java.util.TreeSet;

import org.mapdb.DB;
import org.mapdb.DBMaker;
import org.mapdb.HTreeMap;
import org.scijava.plugin.Plugin;
import org.scijava.service.Service;

/**
 * {@link CacheService} implementation using <a href="http://www.mapdb.org/">MapDB</a>
 * to store and retrieve {@link SCIFIOCell}s on disk.
 * 
 * @author Mark Hiner
 */
@Plugin(type = Service.class)
public class MapDBCache extends AbstractCacheService<SCIFIOCell<?>> {
	
  // -- Fields --
	
  // Disk-backed database for writing
  private DB db;

  // List of caches
  private Set<String> caches = new TreeSet<String>();

  // Maximum cache size, in bytes
  private long maxCacheSize = Long.MAX_VALUE;

  // -- CacheService API Methods --

  /**
   * @see io.scifio.io.img.cell.CacheService#clearCache(java.lang.String)
   * <p>
   * NB: Disables caching on finalize in cleared cells. This is done to prevent
   * immortal cells. Caching must be re-enabled per-cell if desired.
   * </p>
   */
  public void clearCache(String cacheId) {
    if (caches.contains(cacheId)) {
<<<<<<< HEAD
=======

>>>>>>> d6f00d0c
      HTreeMap<?, ?> cache = db.getHashMap(cacheId);
      
      // Disable re-caching in all cells of this cache and remove them.
      for (Object k : cache.keySet()) {
      	SCIFIOCell<?> cell = getCellFromCache(cache, (Integer) k);
      	cell.cacheOnFinalize(false);
      	cache.remove(k);
      }
<<<<<<< HEAD
      
=======

      // ***HACK***
      // Cache clearing is a little funky. size() > 0 does not seem to always
      // follow cache.isEmpty(). This loop guarantees the cache is completely empty
      // before this method closes.
      while(cache.size() > 0) { cache.clear(); }
>>>>>>> d6f00d0c
      db.commit();
    }
  }

  /*
   * @see io.scif.img.cell.cache.CacheService#clearAllCaches()
   */
  public void clearAllCaches() {
    for (String cache : caches) clearCache(cache);
  }

  /*
   * @see io.scif.io.img.cell.cache.CacheService#dropCache(java.lang.String)
   */
  public void dropCache(String cacheId) {
    if (caches.contains(cacheId)) {
      db.getHashMap(cacheId).close();
      caches.remove(cacheId);
    }
  }

  /*
   * @see io.scif.io.img.cell.cache.CacheService#addCache(java.lang.String)
   */
  public void addCache(String cacheId) {
    caches.add(cacheId);
  }

  /*
   * @see io.scifio.io.img.cell.CacheService#cache(java.lang.String, int, java.io.Serializable)
   */
  public CacheResult cache(String cacheId, int index, SCIFIOCell<?> object) {
    object.update();
<<<<<<< HEAD
    if (!(cacheAll() || object.dirty())) {
    	return CacheResult.NOT_DIRTY;
    }
    else if (!caches.contains(cacheId)) {
    	return CacheResult.CACHE_NOT_FOUND;
    }
    else {
      // Check to see if we have the latest version of this cell already
      SCIFIOCell<?> cell = getCell(cacheId, index);
      if (cell != null && cell.equals(object)) return CacheResult.DUPLICATE_FOUND;
      
=======
    if (caches.contains(cacheId) && (cacheAll() || object.dirty())) {

      // Check to see if we have the latest version of this cell already
      SCIFIOCell<?> cell = getCell(cacheId, index);
      if (cell != null && cell.equals(object)) return success;

>>>>>>> d6f00d0c
      // Store the provided cell

      HTreeMap<Object, Object> cache = db.getHashMap(cacheId);

      // Will another object fit?
      if ((cache.size() + 1) * object.getElementSize() < maxCacheSize) diskIsFull(false);
      else diskIsFull(true);

      // If the cache is enabled and there's room on disk, cache and commit
      if (!enabled()) {
      	return CacheResult.CACHE_DISABLED;
      }
      else if (diskFull()) {
      	return CacheResult.DISK_FULL;
      }
      else {
        cache.put(getKey(cacheId, index), object);
        db.commit();
        object.cacheOnFinalize(false);
      }
    }
    return CacheResult.SUCCESS;
  }

  /*
   * @see io.scifio.io.img.cell.CacheService#get(java.lang.String, int)
   */
  public SCIFIOCell<?> retrieve(String cacheId, int index) {

    SCIFIOCell<?> cell = getCell(cacheId, index);

    if (cell != null) {
      db.getHashMap(cacheId).remove(getKey(cacheId, index));
      db.commit();
    }

    return cell;
  }
<<<<<<< HEAD
  
  /*
   * @see io.scifio.io.img.cell.CacheService#get(java.lang.String, int)
   */
  public SCIFIOCell<?> retrieveNoRecache(String cacheId, int index) {

    SCIFIOCell<?> cell = retrieve(cacheId, index);
    
    if (cell != null) {
    	cell.cacheOnFinalize(false);
    }
    
    return cell;
  }
  
=======

>>>>>>> d6f00d0c
  @Override
  public void setMaxBytesOnDisk(long maxBytes) {
    maxCacheSize = maxBytes;
  }

  // -- Service API Methods --

  @Override
  public void initialize() {
      db = DBMaker.newTempFileDB()
          .closeOnJvmShutdown()
          .cacheDisable()
          .randomAccessFileEnableIfNeeded()
          .deleteFilesAfterClose()
          .make();
  }

  @Override
  public void dispose() {
    clearAllCaches();
    db.close();
  }

  // -- Helper Methods --
<<<<<<< HEAD
  
  private SCIFIOCell<?> getCell(String cacheId, int index) {
    Integer key = getKey(cacheId, index);
    
    HTreeMap<?, ?> cache = db.getHashMap(cacheId);
    
    SCIFIOCell<?> cell = getCellFromCache(cache, key);
    
    if (cell != null) {
      cell.setCacheId(cacheId);
      cell.setIndex(index);
      cell.setService(this);
      cell.cacheOnFinalize(true); 
    }
    
    return cell;
  }
  
  private SCIFIOCell<?> getCellFromCache(HTreeMap<?, ?> cache, int key) {
    SCIFIOCell<?> cell = null;
=======

  private SCIFIOCell<?> getCell(String cacheId, int index) {
    Integer key = getKey(cacheId, index);

    SCIFIOCell<?> cell = null;
    HTreeMap<?, ?> cache = db.getHashMap(cacheId);

>>>>>>> d6f00d0c
    boolean success = false;

    // wait for memory to clear and the read to succeed
    while (!success) {
      try {
        if (cache.containsKey(key)) {
          cell = (SCIFIOCell<?>) cache.get(key);
        }
        success = true;
      } catch (OutOfMemoryError e) { }
    }
<<<<<<< HEAD
=======

    if (cell != null) {
      cell.setCacheId(cacheId);
      cell.setIndex(index);
      cell.setService(this);
      cell.cacheOnFinalize(true);
    }

>>>>>>> d6f00d0c
    return cell;
  }
}<|MERGE_RESOLUTION|>--- conflicted
+++ resolved
@@ -78,10 +78,6 @@
    */
   public void clearCache(String cacheId) {
     if (caches.contains(cacheId)) {
-<<<<<<< HEAD
-=======
-
->>>>>>> d6f00d0c
       HTreeMap<?, ?> cache = db.getHashMap(cacheId);
       
       // Disable re-caching in all cells of this cache and remove them.
@@ -90,16 +86,6 @@
       	cell.cacheOnFinalize(false);
       	cache.remove(k);
       }
-<<<<<<< HEAD
-      
-=======
-
-      // ***HACK***
-      // Cache clearing is a little funky. size() > 0 does not seem to always
-      // follow cache.isEmpty(). This loop guarantees the cache is completely empty
-      // before this method closes.
-      while(cache.size() > 0) { cache.clear(); }
->>>>>>> d6f00d0c
       db.commit();
     }
   }
@@ -133,7 +119,6 @@
    */
   public CacheResult cache(String cacheId, int index, SCIFIOCell<?> object) {
     object.update();
-<<<<<<< HEAD
     if (!(cacheAll() || object.dirty())) {
     	return CacheResult.NOT_DIRTY;
     }
@@ -145,14 +130,6 @@
       SCIFIOCell<?> cell = getCell(cacheId, index);
       if (cell != null && cell.equals(object)) return CacheResult.DUPLICATE_FOUND;
       
-=======
-    if (caches.contains(cacheId) && (cacheAll() || object.dirty())) {
-
-      // Check to see if we have the latest version of this cell already
-      SCIFIOCell<?> cell = getCell(cacheId, index);
-      if (cell != null && cell.equals(object)) return success;
-
->>>>>>> d6f00d0c
       // Store the provided cell
 
       HTreeMap<Object, Object> cache = db.getHashMap(cacheId);
@@ -191,7 +168,6 @@
 
     return cell;
   }
-<<<<<<< HEAD
   
   /*
    * @see io.scifio.io.img.cell.CacheService#get(java.lang.String, int)
@@ -207,9 +183,6 @@
     return cell;
   }
   
-=======
-
->>>>>>> d6f00d0c
   @Override
   public void setMaxBytesOnDisk(long maxBytes) {
     maxCacheSize = maxBytes;
@@ -234,7 +207,6 @@
   }
 
   // -- Helper Methods --
-<<<<<<< HEAD
   
   private SCIFIOCell<?> getCell(String cacheId, int index) {
     Integer key = getKey(cacheId, index);
@@ -255,15 +227,6 @@
   
   private SCIFIOCell<?> getCellFromCache(HTreeMap<?, ?> cache, int key) {
     SCIFIOCell<?> cell = null;
-=======
-
-  private SCIFIOCell<?> getCell(String cacheId, int index) {
-    Integer key = getKey(cacheId, index);
-
-    SCIFIOCell<?> cell = null;
-    HTreeMap<?, ?> cache = db.getHashMap(cacheId);
-
->>>>>>> d6f00d0c
     boolean success = false;
 
     // wait for memory to clear and the read to succeed
@@ -275,17 +238,6 @@
         success = true;
       } catch (OutOfMemoryError e) { }
     }
-<<<<<<< HEAD
-=======
-
-    if (cell != null) {
-      cell.setCacheId(cacheId);
-      cell.setIndex(index);
-      cell.setService(this);
-      cell.cacheOnFinalize(true);
-    }
-
->>>>>>> d6f00d0c
     return cell;
   }
 }