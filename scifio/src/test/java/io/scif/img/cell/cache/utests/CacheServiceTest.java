/*
 * #%L
 * SCIFIO library for reading and converting scientific file formats.
 * %%
 * Copyright (C) 2011 - 2013 Open Microscopy Environment:
 *   - Board of Regents of the University of Wisconsin-Madison
 *   - Glencoe Software, Inc.
 *   - University of Dundee
 * %%
 * Redistribution and use in source and binary forms, with or without
 * modification, are permitted provided that the following conditions are met:
 * 
 * 1. Redistributions of source code must retain the above copyright notice,
 *    this list of conditions and the following disclaimer.
 * 2. Redistributions in binary form must reproduce the above copyright notice,
 *    this list of conditions and the following disclaimer in the documentation
 *    and/or other materials provided with the distribution.
 * 
 * THIS SOFTWARE IS PROVIDED BY THE COPYRIGHT HOLDERS AND CONTRIBUTORS "AS IS"
 * AND ANY EXPRESS OR IMPLIED WARRANTIES, INCLUDING, BUT NOT LIMITED TO, THE
 * IMPLIED WARRANTIES OF MERCHANTABILITY AND FITNESS FOR A PARTICULAR PURPOSE
 * ARE DISCLAIMED. IN NO EVENT SHALL THE COPYRIGHT HOLDERS OR CONTRIBUTORS BE
 * LIABLE FOR ANY DIRECT, INDIRECT, INCIDENTAL, SPECIAL, EXEMPLARY, OR
 * CONSEQUENTIAL DAMAGES (INCLUDING, BUT NOT LIMITED TO, PROCUREMENT OF
 * SUBSTITUTE GOODS OR SERVICES; LOSS OF USE, DATA, OR PROFITS; OR BUSINESS
 * INTERRUPTION) HOWEVER CAUSED AND ON ANY THEORY OF LIABILITY, WHETHER IN
 * CONTRACT, STRICT LIABILITY, OR TORT (INCLUDING NEGLIGENCE OR OTHERWISE)
 * ARISING IN ANY WAY OUT OF THE USE OF THIS SOFTWARE, EVEN IF ADVISED OF THE
 * POSSIBILITY OF SUCH DAMAGE.
 * 
 * The views and conclusions contained in the software and documentation are
 * those of the authors and should not be interpreted as representing official
 * policies, either expressed or implied, of any organization.
 * #L%
 */

package io.scif.img.cell.cache.utests;

import static org.testng.AssertJUnit.assertEquals;
import static org.testng.AssertJUnit.assertFalse;
import static org.testng.AssertJUnit.assertNotNull;
import static org.testng.AssertJUnit.assertNull;
import static org.testng.AssertJUnit.assertTrue;
import io.scif.FormatException;
import io.scif.SCIFIO;
import io.scif.filters.ReaderFilter;
import io.scif.img.cell.SCIFIOCell;
import io.scif.img.cell.SCIFIOCellCache;
import io.scif.img.cell.cache.CacheResult;
import io.scif.img.cell.cache.CacheService;
import io.scif.img.cell.loaders.ByteArrayLoader;
import io.scif.img.cell.loaders.SCIFIOArrayLoader;

import java.io.IOException;
import java.lang.ref.WeakReference;
import java.util.Arrays;

import net.imglib2.img.basictypeaccess.array.ArrayDataAccess;
import net.imglib2.img.basictypeaccess.array.ByteArray;

import org.testng.annotations.AfterMethod;
import org.testng.annotations.Test;

/**
 * Unit tests for testing the {@link CacheService). Tests
 * storage and retrieval, the various configuration options,
 * and edge cases.
 * 
 * @author Mark Hiner hinerm at gmail.com
 *
 */
@Test(groups="cacheTests")
public class CacheServiceTest {

  // -- Constants --

  // max time, in ms, to wait for cache
<<<<<<< HEAD
  private static final long TIMEOUT = 15000l;
  
=======
  private static final long TIMEOUT = 10000l;

>>>>>>> d6f00d0c
  // -- Fields --

  private static SCIFIO scifio = new SCIFIO();

  @SuppressWarnings("unchecked")
  private static CacheService<SCIFIOCell<?>> cs =
    scifio.getContext().getService(CacheService.class);

  // -- Post-test hooks --

  @AfterMethod
  public void tearDown() {
    // clear all cached entries
    cs.clearAllCaches();
    // reset any configuration options in case tests failed
    cs.setMaxBytesOnDisk(Long.MAX_VALUE);
    cs.enable(true);
    cs.cacheAll(false);
  }

  // -- Tests --

  // Tests points along a simple workflow of loading and caching a cell
  @Test
  public void testBasicCacheAndRetrieve() throws FormatException, IOException {
    // create a cache. This implicitly makes it available to the CacheService
    SCIFIOCellCache<ByteArray> cache1 = makeCache(128l * 128l);

    // load the first cell in that cache
    SCIFIOCell<ByteArray> cell = cache1.load(0, new int[]{128, 128}, new long[]{0l, 0l});

    // Cell is unmodified so this shouldn't cache
<<<<<<< HEAD
    assertEquals(CacheResult.NOT_DIRTY, cs.cache(cache1.toString(), 0, cell));
    
=======
    assertFalse(cs.cache(cache1.toString(), 0, cell));

>>>>>>> d6f00d0c
    // Verify the cell wasn't cached
    assertNull(cs.retrieve(cache1.toString(), 0));

    // Dirty the cell
    cell.getData().setValue(130, (byte) 0xace);

    // Cache the dirtied cell
<<<<<<< HEAD
    assertEquals(CacheResult.SUCCESS, cs.cache(cache1.toString(), 0, cell));
    
=======
    assertTrue(cs.cache(cache1.toString(), 0, cell));

>>>>>>> d6f00d0c
    // Try loading the wrong cell position
    assertNull(cs.retrieve(cache1.toString(), 1));

    // Make a second cache
    SCIFIOCellCache<ByteArray> cache2 = makeCache(128l * 128l);

    // Verify that our cell is not accessible by the new cache
    assertNull(cs.retrieve(cache2.toString(), 0));

    // Verify the original cell can be retrieved properly
    assertEquals(cell, cs.retrieve(cache1.toString(), 0));

    // Dirty the cell again
    cell.getData().setValue(130, (byte) 0xace);

    // Cache the dirtied cell again
<<<<<<< HEAD
    assertEquals(CacheResult.SUCCESS, cs.cache(cache1.toString(), 0, cell));
    
=======
    assertTrue(cs.cache(cache1.toString(), 0, cell));

>>>>>>> d6f00d0c
    // Clear cache 1
    cs.clearCache(cache1.toString());

    // Verify our cell was cleared from the cache service
    assertNull(cs.retrieve(cache1.toString(), 0));

    enableCells(false, cell);
  }

  // As cacheAndRetrieve but allowing caching of clean objects
  @Test
  public void testCacheAllToggle() throws FormatException, IOException {
    SCIFIOCellCache<ByteArray> cache1 = makeCache(128l * 128l);
    SCIFIOCell<ByteArray> cell = cache1.load(0, new int[]{128, 128}, new long[]{0l, 0l});

    // Enable caching non-dirty data
    cs.cacheAll(true);

    // Should be able to cache even though the cell isn't dirty
<<<<<<< HEAD
    assertEquals(CacheResult.SUCCESS, cs.cache(cache1.toString(), 0, cell));
 
=======
    assertTrue(cs.cache(cache1.toString(), 0, cell));

>>>>>>> d6f00d0c
    // Verify the cell was cached
    assertEquals(cell, cs.retrieve(cache1.toString(), 0));

    enableCells(false, cell);
  }

  // As cacheAll but testing enabled/disabled
  @Test
  public void testEnabledToggle() throws FormatException, IOException {
    SCIFIOCellCache<ByteArray> cache1 = makeCache(128l * 128l);
    SCIFIOCell<ByteArray> cell = cache1.load(0, new int[]{128, 128}, new long[]{0l, 0l});

    cs.cacheAll(true);
    cs.enable(false);

    // Caching should be disabled
<<<<<<< HEAD
    assertEquals(CacheResult.CACHE_DISABLED, cs.cache(cache1.toString(), 0, cell));
    
=======
    assertFalse(cs.cache(cache1.toString(), 0, cell));

>>>>>>> d6f00d0c
    // Verify the cell wasn't cached
    assertNull(cs.retrieve(cache1.toString(), 0));

    // Re-enable the cache
    cs.enable(true);
    assertEquals(CacheResult.SUCCESS, cs.cache(cache1.toString(), 0, cell));

    // Verify the cell was cached
    assertEquals(cell, cs.retrieve(cache1.toString(), 0));

    enableCells(false, cell);
  }

  // Test caching with forced garbage collection to ensure
  // finalization. Should automatically cache in the CacheService
  @SuppressWarnings("unchecked")
  @Test
  public void testFinalization() throws FormatException, IOException {
    TestCellCache<ByteArray> cache = makeTestCache(256l * 256l);

    SCIFIOCell<ByteArray> cell = cache.load(0, new int[]{128, 128}, new long[]{0l, 0l});
    WeakReference<SCIFIOCell<ByteArray>> ref = new WeakReference<SCIFIOCell<ByteArray>>(cell);
    // First, test with no modifications to the cell
    cell = null;
    cache.remove(0);

    // wait for reference to clear
    long time = System.currentTimeMillis();
    while (ref.get() != null && System.currentTimeMillis() - time < TIMEOUT) {
      System.gc();
    }

    // Cell shouldn't have cached since it was unmodified
    assertNull(cs.retrieve(cache.toString(), 0));

    // reload the cell
    cell = cache.load(0, new int[]{128, 128}, new long[]{0l, 0l});

    // dirty it
    cell.getData().setValue(42, (byte)0xace);

    // Wait for the cell to clear again
    cell = null;
    cache.remove(0);
    time = System.currentTimeMillis();
    while (ref.get() != null && System.currentTimeMillis() - time < TIMEOUT) {
      System.gc();
    }

    // Wait for finalization
    time = System.currentTimeMillis();
    while ( (cell = (SCIFIOCell<ByteArray>)cs.retrieve(cache.toString(), 0)) == null
        && System.currentTimeMillis() - time < TIMEOUT) { }

    // Cell should have cached since it was modified
    assertNotNull(cell);

    // Cell should  be removed from the cache now (it will be re-cached if GC'd again)
    assertNull(cs.retrieve(cache.toString(), 0));

    // repeat to ensure multiple cachings work
    cell = null;
    cache.remove(0);
    time = System.currentTimeMillis();
    while (ref.get() != null && System.currentTimeMillis() - time < TIMEOUT) {
      System.gc();
    }

    // Wait for finalization
    time = System.currentTimeMillis();
    while ((cell = (SCIFIOCell<ByteArray>)cs.retrieve(cache.toString(), 0)) == null
        && System.currentTimeMillis() - time < TIMEOUT) { }

    // Cell should have cached again as it is still modified relative to what's on disk
    assertNotNull(cell);

    enableCells(false, cell);
  }

  // Check the memory limit methods
  @SuppressWarnings("unchecked")
  @Test
  public void testMemoryControls() throws FormatException, IOException {
    // Make a cache with a 100MB dataset
    SCIFIOCellCache<ByteArray> cache1 = makeCache(100l * 1024l * 1024l);

    // Set a 6MB limit on the cache
    cs.setMaxBytesOnDisk(1024l * 1024l * 6l);

    // load 4MB of the dataset
    SCIFIOCell<ByteArray> cell1 = cache1.load(0, new int[]{2048, 2048}, new long[]{0l, 0l});

    // Dirty and cache the cell
    cell1.getData().setValue(130, (byte) 0xace);
<<<<<<< HEAD
    assertEquals(CacheResult.SUCCESS, cs.cache(cache1.toString(), 0, cell1));
    
=======
    assertTrue(cs.cache(cache1.toString(), 0, cell1));

>>>>>>> d6f00d0c
    // Grab another 4MB chunk of the dataset
    SCIFIOCell<ByteArray> cell2 = cache1.load(1, new int[]{2048, 2048}, new long[]{2048l, 0l});

    // dirty the new cell
    cell2.getData().setValue(130, (byte) 0xace);

    // Caching should fail
<<<<<<< HEAD
    assertEquals(CacheResult.DISK_FULL, cs.cache(cache1.toString(), 1, cell2));
  
=======
    assertFalse(cs.cache(cache1.toString(), 1, cell2));

>>>>>>> d6f00d0c
    // Verify the first cell was cached and the second cell wasn't
    assertEquals(cell1, cs.retrieveNoRecache(cache1.toString(), 0));
    assertNull(cs.retrieve(cache1.toString(), 1));

    // Re-cache cell 1
<<<<<<< HEAD
    assertEquals(CacheResult.SUCCESS, cs.cache(cache1.toString(), 0, cell1));
    
    // Clear the cache and try caching cell 2 again
    cs.clearCache(cache1.toString());
    enableCells(true, cell1, cell2);
    assertEquals(CacheResult.SUCCESS, cs.cache(cache1.toString(), 1, cell2));
  
=======
    assertTrue(cs.cache(cache1.toString(), 0, cell1));

    // Clear the cache and try caching cell 2 again
    cs.clearCache(cache1.toString());
    enableCells(true, cell1, cell2);
    assertTrue(cs.cache(cache1.toString(), 1, cell2));

>>>>>>> d6f00d0c
    // Verify cache state
    assertEquals(cell2, cs.retrieve(cache1.toString(), 1));
    assertNull(cs.retrieve(cache1.toString(), 0));

    // Up the max bytes on disk and try caching both cells
    cs.setMaxBytesOnDisk(Long.MAX_VALUE);
    assertEquals(CacheResult.SUCCESS, cs.cache(cache1.toString(), 0, cell1));
    assertEquals(CacheResult.SUCCESS, cs.cache(cache1.toString(), 1, cell2));
    SCIFIOCell<ByteArray> cell1b = (SCIFIOCell<ByteArray>) cs.retrieve(cache1.toString(), 0);
    SCIFIOCell<ByteArray> cell2b = (SCIFIOCell<ByteArray>) cs.retrieve(cache1.toString(), 1);
    assertTrue(cell1.equals(cell1b));
    assertTrue(cell2.equals(cell2b));

    enableCells(false, cell1, cell2);
  }

  // Test erroneous API use
  @Test
  public void testMisuesCases() {
    // Fish for exceptions by dropping a cache that wasn't added
    cs.dropCache("fdsajklrewa");

    // Verify null getting from a cache that doesn't exist
    assertNull(cs.retrieve("drsarewa", 432));
  }

  // Basic workflow retrieving multiple cells
  @Test
  public void testMultipleCells() throws FormatException, IOException {
    SCIFIOCellCache<ByteArray> cache1 = makeCache(100l * 1024l * 1024l);

    // Open the same chunk twice
    SCIFIOCell<ByteArray> cell1a = cache1.load(0, new int[]{2048, 2048}, new long[]{0l, 0l});
    SCIFIOCell<ByteArray> cell2a = cache1.load(1, new int[]{2048, 2048}, new long[]{0l, 0l});

    // Verify the arrays are equal
    assertTrue(Arrays.equals(cell1a.getData().getCurrentStorageArray(), cell2a.getData().getCurrentStorageArray()));

    // Dirty and modify the arrays
    cell1a.getData().setValue(42, (byte)0xace);
    cell2a.getData().setValue(4242, (byte)0xbeefeed);

    // Cache the arrays
<<<<<<< HEAD
    assertEquals(CacheResult.SUCCESS, cs.cache(cache1.toString(), 0, cell1a));
    assertEquals(CacheResult.SUCCESS, cs.cache(cache1.toString(), 1, cell2a));
    
=======
    assertTrue(cs.cache(cache1.toString(), 0, cell1a));
    assertTrue(cs.cache(cache1.toString(), 1, cell2a));

>>>>>>> d6f00d0c
    // RetrieveSCIFIOCell<ByteArray> cell1a  the cells
    @SuppressWarnings("unchecked")
    SCIFIOCell<ByteArray> cell1b = (SCIFIOCell<ByteArray>) cs.retrieve(cache1.toString(), 0);
    @SuppressWarnings("unchecked")
    SCIFIOCell<ByteArray> cell2b = (SCIFIOCell<ByteArray>) cs.retrieve(cache1.toString(), 1);

    // The b cells should == the a cells, and be unequal to each other since they were modified differently
    assertTrue(Arrays.equals(cell1a.getData().getCurrentStorageArray(), cell1b.getData().getCurrentStorageArray()));
    assertTrue(Arrays.equals(cell2a.getData().getCurrentStorageArray(), cell2b.getData().getCurrentStorageArray()));
    assertFalse(Arrays.equals(cell1b.getData().getCurrentStorageArray(), cell2b.getData().getCurrentStorageArray()));

    // Clear all caches
    cs.clearAllCaches();
    enableCells(true, cell1a, cell1b, cell2a, cell2b);

    // Try caching the retrieved cells
<<<<<<< HEAD
    assertEquals(CacheResult.SUCCESS, cs.cache(cache1.toString(), 0, cell1b));
    assertEquals(CacheResult.SUCCESS, cs.cache(cache1.toString(), 1, cell2b));
    
=======
    assertTrue(cs.cache(cache1.toString(), 0, cell1b));
    assertTrue(cs.cache(cache1.toString(), 1, cell2b));

>>>>>>> d6f00d0c
    // Should have succeeded, as these cells are still modified from what was on disk
    assertNotNull(cs.retrieve(cache1.toString(), 0));
    assertNotNull(cs.retrieve(cache1.toString(), 1));

    enableCells(false, cell1a, cell1b, cell2a, cell2b);
  }

  // -- Helper methods --

  // return a fake id for a file of the specified size
  private String makeFakeFile(long bytes) {
    long dim = Math.round(Math.sqrt(bytes));
    return "testImg&sizeX=" + dim + "&sizeY=" + dim + ".fake";
  }

  // Creates a SCIFIOCellCache anonymously for a file of the specified size
  private SCIFIOCellCache<ByteArray> makeCache(long bytes)
    throws FormatException, IOException {
    return makeCache(makeFakeFile(bytes));
  }

  // Creates a SCIFIOCellCache for the given id
  private SCIFIOCellCache<ByteArray> makeCache(String id)
    throws FormatException, IOException {
    ReaderFilter rf = scifio.initializer().initializeReader(id, true);
    ByteArrayLoader loader = new ByteArrayLoader(rf);
    SCIFIOCellCache<ByteArray> cellCache =
        new SCIFIOCellCache<ByteArray>(cs, loader);
    return cellCache;
  }

  // Creates a TestCellCache for the given id
  private TestCellCache<ByteArray> makeTestCache(long bytes)
    throws FormatException, IOException {
    String id = makeFakeFile(bytes);
    ReaderFilter rf = scifio.initializer().initializeReader(id, true);
    ByteArrayLoader loader = new ByteArrayLoader(rf);
    TestCellCache<ByteArray> cellCache =
        new TestCellCache<ByteArray>(cs, loader);
    return cellCache;
  }

  private void enableCells(boolean enabled, SCIFIOCell<?>... cells) {
    for (SCIFIOCell<?> cell : cells) {
      if (cell != null) cell.cacheOnFinalize(enabled);
    }
  }

  // --  HelperClass --

  private static class TestCellCache<A extends ArrayDataAccess<?>> extends SCIFIOCellCache<A> {

    public TestCellCache(CacheService<SCIFIOCell<?>> service, SCIFIOArrayLoader<A> loader) {
      super(service, loader);
    }

    // Removes the specified cell index if present
    public void remove(int index) {
      Integer k = cs.getKey(this.toString(), index);

      map.remove(k);
    }

  }

}<|MERGE_RESOLUTION|>--- conflicted
+++ resolved
@@ -75,13 +75,8 @@
   // -- Constants --
 
   // max time, in ms, to wait for cache
-<<<<<<< HEAD
   private static final long TIMEOUT = 15000l;
   
-=======
-  private static final long TIMEOUT = 10000l;
-
->>>>>>> d6f00d0c
   // -- Fields --
 
   private static SCIFIO scifio = new SCIFIO();
@@ -114,13 +109,8 @@
     SCIFIOCell<ByteArray> cell = cache1.load(0, new int[]{128, 128}, new long[]{0l, 0l});
 
     // Cell is unmodified so this shouldn't cache
-<<<<<<< HEAD
     assertEquals(CacheResult.NOT_DIRTY, cs.cache(cache1.toString(), 0, cell));
     
-=======
-    assertFalse(cs.cache(cache1.toString(), 0, cell));
-
->>>>>>> d6f00d0c
     // Verify the cell wasn't cached
     assertNull(cs.retrieve(cache1.toString(), 0));
 
@@ -128,13 +118,8 @@
     cell.getData().setValue(130, (byte) 0xace);
 
     // Cache the dirtied cell
-<<<<<<< HEAD
     assertEquals(CacheResult.SUCCESS, cs.cache(cache1.toString(), 0, cell));
     
-=======
-    assertTrue(cs.cache(cache1.toString(), 0, cell));
-
->>>>>>> d6f00d0c
     // Try loading the wrong cell position
     assertNull(cs.retrieve(cache1.toString(), 1));
 
@@ -151,13 +136,8 @@
     cell.getData().setValue(130, (byte) 0xace);
 
     // Cache the dirtied cell again
-<<<<<<< HEAD
     assertEquals(CacheResult.SUCCESS, cs.cache(cache1.toString(), 0, cell));
     
-=======
-    assertTrue(cs.cache(cache1.toString(), 0, cell));
-
->>>>>>> d6f00d0c
     // Clear cache 1
     cs.clearCache(cache1.toString());
 
@@ -177,13 +157,8 @@
     cs.cacheAll(true);
 
     // Should be able to cache even though the cell isn't dirty
-<<<<<<< HEAD
     assertEquals(CacheResult.SUCCESS, cs.cache(cache1.toString(), 0, cell));
  
-=======
-    assertTrue(cs.cache(cache1.toString(), 0, cell));
-
->>>>>>> d6f00d0c
     // Verify the cell was cached
     assertEquals(cell, cs.retrieve(cache1.toString(), 0));
 
@@ -200,13 +175,8 @@
     cs.enable(false);
 
     // Caching should be disabled
-<<<<<<< HEAD
     assertEquals(CacheResult.CACHE_DISABLED, cs.cache(cache1.toString(), 0, cell));
     
-=======
-    assertFalse(cs.cache(cache1.toString(), 0, cell));
-
->>>>>>> d6f00d0c
     // Verify the cell wasn't cached
     assertNull(cs.retrieve(cache1.toString(), 0));
 
@@ -301,13 +271,8 @@
 
     // Dirty and cache the cell
     cell1.getData().setValue(130, (byte) 0xace);
-<<<<<<< HEAD
     assertEquals(CacheResult.SUCCESS, cs.cache(cache1.toString(), 0, cell1));
     
-=======
-    assertTrue(cs.cache(cache1.toString(), 0, cell1));
-
->>>>>>> d6f00d0c
     // Grab another 4MB chunk of the dataset
     SCIFIOCell<ByteArray> cell2 = cache1.load(1, new int[]{2048, 2048}, new long[]{2048l, 0l});
 
@@ -315,19 +280,13 @@
     cell2.getData().setValue(130, (byte) 0xace);
 
     // Caching should fail
-<<<<<<< HEAD
     assertEquals(CacheResult.DISK_FULL, cs.cache(cache1.toString(), 1, cell2));
   
-=======
-    assertFalse(cs.cache(cache1.toString(), 1, cell2));
-
->>>>>>> d6f00d0c
     // Verify the first cell was cached and the second cell wasn't
     assertEquals(cell1, cs.retrieveNoRecache(cache1.toString(), 0));
     assertNull(cs.retrieve(cache1.toString(), 1));
 
     // Re-cache cell 1
-<<<<<<< HEAD
     assertEquals(CacheResult.SUCCESS, cs.cache(cache1.toString(), 0, cell1));
     
     // Clear the cache and try caching cell 2 again
@@ -335,15 +294,6 @@
     enableCells(true, cell1, cell2);
     assertEquals(CacheResult.SUCCESS, cs.cache(cache1.toString(), 1, cell2));
   
-=======
-    assertTrue(cs.cache(cache1.toString(), 0, cell1));
-
-    // Clear the cache and try caching cell 2 again
-    cs.clearCache(cache1.toString());
-    enableCells(true, cell1, cell2);
-    assertTrue(cs.cache(cache1.toString(), 1, cell2));
-
->>>>>>> d6f00d0c
     // Verify cache state
     assertEquals(cell2, cs.retrieve(cache1.toString(), 1));
     assertNull(cs.retrieve(cache1.toString(), 0));
@@ -387,15 +337,9 @@
     cell2a.getData().setValue(4242, (byte)0xbeefeed);
 
     // Cache the arrays
-<<<<<<< HEAD
     assertEquals(CacheResult.SUCCESS, cs.cache(cache1.toString(), 0, cell1a));
     assertEquals(CacheResult.SUCCESS, cs.cache(cache1.toString(), 1, cell2a));
     
-=======
-    assertTrue(cs.cache(cache1.toString(), 0, cell1a));
-    assertTrue(cs.cache(cache1.toString(), 1, cell2a));
-
->>>>>>> d6f00d0c
     // RetrieveSCIFIOCell<ByteArray> cell1a  the cells
     @SuppressWarnings("unchecked")
     SCIFIOCell<ByteArray> cell1b = (SCIFIOCell<ByteArray>) cs.retrieve(cache1.toString(), 0);
@@ -412,15 +356,9 @@
     enableCells(true, cell1a, cell1b, cell2a, cell2b);
 
     // Try caching the retrieved cells
-<<<<<<< HEAD
     assertEquals(CacheResult.SUCCESS, cs.cache(cache1.toString(), 0, cell1b));
     assertEquals(CacheResult.SUCCESS, cs.cache(cache1.toString(), 1, cell2b));
     
-=======
-    assertTrue(cs.cache(cache1.toString(), 0, cell1b));
-    assertTrue(cs.cache(cache1.toString(), 1, cell2b));
-
->>>>>>> d6f00d0c
     // Should have succeeded, as these cells are still modified from what was on disk
     assertNotNull(cs.retrieve(cache1.toString(), 0));
     assertNotNull(cs.retrieve(cache1.toString(), 1));
